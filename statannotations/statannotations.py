import matplotlib.pyplot as plt
import matplotlib.transforms as mtransforms
import numpy as np
import pandas as pd
import seaborn as sns
from matplotlib import lines
from matplotlib.collections import PathCollection
from matplotlib.font_manager import FontProperties
from matplotlib.patches import Rectangle

from statannotations.format_annotations import pval_annotation_text, simple_text
from statannotations.stats.ComparisonsCorrection import ComparisonsCorrection
from statannotations.stats.StatResult import StatResult
from statannotations.stats.tests import stat_test, IMPLEMENTED_TESTS
from statannotations.stats.utils import assert_valid_correction_name
from statannotations.utils import assert_is_in, remove_null

DEFAULT = object()


# noinspection PyProtectedMember
def add_stat_annotation(ax, plot='boxplot', data=None, x=None, y=None,
                        hue=None, units=None, order=None, hue_order=None,
                        box_pairs=None, width=0.8, perform_stat_test=True,
                        pvalues=None, test_short_name=None, test=None,
                        text_format='star', pvalue_format_string=DEFAULT,
                        text_annot_custom=None, loc='inside',
                        show_test_name=True, pvalue_thresholds=DEFAULT,
                        stats_params: dict = None,
                        comparisons_correction='bonferroni',
                        num_comparisons='auto', use_fixed_offset=False,
                        line_offset_to_box=None, line_offset=None,
                        line_height=0.02, text_offset=1, color='0.2',
                        linewidth=1.5, fontsize='medium', verbose=1):

    """
    Optionally computes statistical test between pairs of data series, and add statistical annotation on top
    of the boxes/bars. The same exact arguments `data`, `x`, `y`, `hue`, `order`, `width`,
    `hue_order` (and `units`) as in the seaborn boxplot/barplot function must be passed to this function.

    This function works in one of the two following modes:
    a) `perform_stat_test` is True: statistical test as given by argument `test` is performed.
       The `test_short_name` argument can be used to customize what appears before the pvalues
    b) `perform_stat_test` is False: no statistical test is performed, list of custom p-values `pvalues` are
       used for each pair of boxes. The `test_short_name` argument is then used as the name of the
       custom statistical test.

    :param plot: type of the plot, one of 'boxplot' or 'barplot'.
    :param data: seaborn  plot's data
    :param x: seaborn plot's x
    :param y: seaborn plot's y
    :param hue: seaborn plot's hue
    :param order: seaborn plot's order
    :param hue_order: seaborn plot's hue_order
    :param width: seaborn plot's width
    :param line_height: in axes fraction coordinates
    :param text_offset: in points
    :param box_pairs: can be of either form:
        For non-grouped boxplot: `[(cat1, cat2), (cat3, cat4)]`.
        For boxplot grouped by hue: `[((cat1, hue1), (cat2, hue2)), ((cat3, hue3), (cat4, hue4))]`
    :param test_short_name:
        How the test name should show on the plot, if show_test_name is True
        (default). Default is the full test name
    :param pvalue_format_string: defaults to `"{.3e}"`
    :param pvalue_thresholds: list of lists, or tuples.
        Default is:
        For "star" text_format: `[[1e-4, "****"], [1e-3, "***"], [1e-2, "**"], [0.05, "*"], [1, "ns"]]`.
        For "simple" text_format : `[[1e-5, "1e-5"], [1e-4, "1e-4"], [1e-3, "0.001"], [1e-2, "0.01"], [5e-2, "0.05"]]`
    :param pvalues: list or array of p-values for each box pair comparison.
    :param stats_params: Parameters for statistical test functions.
    :param comparisons_correction: Method for multiple comparisons correction.
        One of `statsmodel` `multipletests` methods (w/ default FWER), or a ComparisonCorrection instance.
    :param num_comparisons: Override number of comparisons otherwise calculated with number of box_pairs
    """

    def find_x_position_box(b_plotter, box_name):
        """
        box_name can be either a name "cat" or a tuple ("cat", "hue")
        """
        if b_plotter.plot_hues is None:
            cat = box_name
            hue_offset = 0
        else:
            cat = box_name[0]
            hue_level = box_name[1]
            hue_offset = b_plotter.hue_offsets[
                b_plotter.hue_names.index(hue_level)]

        group_pos = b_plotter.group_names.index(cat)
        box_pos = group_pos + hue_offset
        return box_pos

    def get_xpos_location(pos, xranges):
        """
        Finds the x-axis location of a categorical variable
        """
        for xrange in xranges:
            if (pos >= xrange[0]) & (pos <= xrange[1]):
                return xrange[2]

    def generate_ymaxes(box_plotter, box_names, data_to_ax):
        """
        given box plotter and the names of two categorical variables,
        returns highest y point drawn between those two variables before
        annotations.

        The highest data point is often not the highest item drawn 
        (eg, error bars and/or bar charts).
        """
        xpositions = {
            np.round(find_x_position_box(box_plotter, box_name), 1): box_name
            for box_name in box_names}
        ymaxes = {name: 0 for name in box_names}

        for child in ax.get_children():
            if ((type(child) == PathCollection)
                    and len(child.properties()['offsets'])):

                ymax = child.properties()['offsets'][:, 1].max()
                xpos = float(np.round(np.nanmean(
                    child.properties()['offsets'][:, 0]), 1))

                xname = xpositions[xpos]
                ypos = data_to_ax.transform((0, ymax))[1]
                if ypos > ymaxes[xname]:
                    ymaxes[xname] = ypos

            elif (type(child) == lines.Line2D) or (type(child) == Rectangle):
                xunits = (max(list(xpositions.keys())) + 1) / len(xpositions)
                xranges = {(pos - xunits / 2, pos + xunits / 2, pos): box_name
                           for pos, box_name in xpositions.items()}
                box = ax.transData.inverted().transform(
                    child.get_window_extent(fig.canvas.get_renderer()))

                if (box[:, 0].max() - box[:, 0].min()) > 1.1 * xunits:
                    continue
                raw_xpos = np.round(box[:, 0].mean(), 1)
                xpos = get_xpos_location(raw_xpos, xranges)
                if xpos not in xpositions:
                    continue
                xname = xpositions[xpos]
                ypos = box[:, 1].max()
                ypos = data_to_ax.transform((0, ypos))[1]
                if ypos > ymaxes[xname]:
                    ymaxes[xname] = ypos
        return ymaxes

    def get_box_data(b_plotter, box_name):
        """
        box_name can be either a name "cat" or a tuple ("cat", "hue")

        Here we really have to duplicate seaborn code, because there is not
        direct access to the box_data in the BoxPlotter class.
        """
        cat = b_plotter.plot_hues is None and box_name or box_name[0]

        index = b_plotter.group_names.index(cat)
        group_data = b_plotter.plot_data[index]

        if b_plotter.plot_hues is None:
            # Draw a single box or a set of boxes
            # with a single level of grouping
            box_data = remove_null(group_data)
        else:
            hue_level = box_name[1]
            hue_mask = b_plotter.plot_hues[index] == hue_level
            box_data = remove_null(group_data[hue_mask])

        return box_data

    # Set default values if necessary
    if pvalue_format_string is DEFAULT:
        pvalue_format_string = '{:.3e}'
        simple_format_string = '{:.2f}'
    else:
        simple_format_string = pvalue_format_string

    if pvalue_thresholds is DEFAULT:
        if text_format == "star":
            pvalue_thresholds = [[1e-4, "****"], [1e-3, "***"],
                                 [1e-2, "**"], [0.05, "*"], [1, "ns"]]
        else:
            pvalue_thresholds = [[1e-5, "1e-5"], [1e-4, "1e-4"],
                                 [1e-3, "0.001"], [1e-2, "0.01"],
                                 [5e-2, "0.05"], [1, "ns"]]

    if stats_params is None:
        stats_params = dict()

    fig = plt.gcf()

    # Validate arguments
    if perform_stat_test:
        if test is None:
            raise ValueError("If `perform_stat_test` is True, `test` must be specified.")
        if pvalues is not None or test_short_name is not None:
            raise ValueError("If `perform_stat_test` is True, custom `pvalues` "
                             "or `test_short_name` must be `None`.")

        if test not in IMPLEMENTED_TESTS:
            raise ValueError("test value should be one of the following: {}."
                             .format(', '.join(IMPLEMENTED_TESTS)))
    else:
        if pvalues is None:
            raise ValueError("If `perform_stat_test` is False, custom `pvalues` must be specified.")
        if test is not None:
            raise ValueError("If `perform_stat_test` is False, `test` must be None.")
        if len(pvalues) != len(box_pairs):
            raise ValueError("`pvalues` should be of the same length as `box_pairs`.")

    if text_annot_custom is not None and len(text_annot_custom) != len(box_pairs):
        raise ValueError("`text_annot_custom` should be of same length as `box_pairs`.")

    assert_is_in(
        loc, ['inside', 'outside'], label='argument `loc`'
    )
    assert_is_in(
        text_format,
        ['full', 'simple', 'star'],
        label='argument `text_format`'
    )

    # Comparisons correction
    if comparisons_correction is None:
        pass
    elif isinstance(comparisons_correction, str):
        assert_valid_correction_name(comparisons_correction)
        comparisons_correction = ComparisonsCorrection(comparisons_correction)
    elif not(isinstance(comparisons_correction, ComparisonsCorrection)):
        raise ValueError("comparisons_correction must be a statmodels "
                         "method name or a ComparisonCorrection instance")

    if verbose >= 1 and text_format == 'star':
        print("p-value annotation legend:")
        pvalue_thresholds = pd.DataFrame(pvalue_thresholds).sort_values(by=0, ascending=False).values
        for i in range(0, len(pvalue_thresholds)):
            if i < len(pvalue_thresholds) - 1:
                print('{}: {:.2e} < p <= {:.2e}'.format(pvalue_thresholds[i][1],
                                                        pvalue_thresholds[i + 1][0],
                                                        pvalue_thresholds[i][0]))
            else:
                print('{}: p <= {:.2e}'.format(pvalue_thresholds[i][1], pvalue_thresholds[i][0]))
        print()

    #  Generate coordinate transformation functions
    def get_transform_func(ax, kind):
        """
        Given an axis object, returns one of three possible transformation
        functions to move between coordinate systems, depending on the value of kind:
        'data_to_ax': converts data coordinates to axes coordinates
        'ax_to_data': converts axes coordinates to data coordinates
        'pix_to_ax': converts pixel coordinates to axes coordinates
        'all': return tuple of all three

        This function should be called whenever axes limits are altered.
        """
        if kind == 'pix_to_ax':
            return ax.transAxes.inverted()

        data_to_ax = ax.transData + ax.get_xaxis_transform().inverted()
        if kind == 'data_to_ax':
            return data_to_ax
        elif kind == 'ax_to_data':
            return data_to_ax.inverted()
        elif kind == 'all':
            return data_to_ax, data_to_ax.inverted(), ax.transAxes.inverted()

    # while by default matplotlib works in data coordinates,
    # we will work in axes coordinates on the y axis to allow for
    # consistency between different y scales (log, etc)
    data_to_ax, ax_to_data, pix_to_ax = get_transform_func(ax, 'all')

    orig_ylim = ax.get_ylim()
    ylim = (0, 1)

    if line_offset is None:
        if loc == 'inside':
            line_offset = 0.05
            if line_offset_to_box is None:
                line_offset_to_box = 0.06
        # 'outside', see valid_list
        else:
            line_offset = 0.03
            if line_offset_to_box is None:
                line_offset_to_box = line_offset
    else:
        if loc == 'inside':
            if line_offset_to_box is None:
                line_offset_to_box = 0.06
        elif loc == 'outside':
            line_offset_to_box = line_offset
    y_offset = line_offset
    y_offset_to_box = line_offset_to_box

    if plot == 'boxplot':
        # Create the same plotter object as seaborn's boxplot
        box_plotter = sns.categorical._BoxPlotter(
            x, y, hue, data, order, hue_order, orient=None, width=width,
            color=None, palette=None, saturation=.75, dodge=True, fliersize=5,
            linewidth=None)

    elif plot == 'barplot':
        # Create the same plotter object as seaborn's barplot
        box_plotter = sns.categorical._BarPlotter(
            x, y, hue, data, order, hue_order,
            estimator=np.mean, ci=95, n_boot=1000, units=units,
            orient=None, color=None, palette=None, saturation=.75, seed=None,
            errcolor=".26", errwidth=None, capsize=None, dodge=True)

    else:
        raise NotImplementedError("Only boxplots and barplots are supported.")

    # Build the list of box data structures with the x and ymax positions
    group_names = box_plotter.group_names
    hue_names = box_plotter.hue_names
    if box_plotter.plot_hues is None:
        box_names = group_names
        labels = box_names
    else:
        box_names = [(group_name, hue_name) for group_name in group_names
                     for hue_name in hue_names]
        labels = ['{}_{}'.format(group_name, hue_name)
                  for (group_name, hue_name) in box_names]

    ymaxes = generate_ymaxes(box_plotter, box_names, data_to_ax)

    box_structs = [
        {
            'box':      box_names[i],
            'label':    labels[i],
            'x':        find_x_position_box(box_plotter, box_names[i]),
            'box_data': get_box_data(box_plotter, box_names[i]),
            'ymax':     ymaxes[box_names[i]]
        } for i in range(len(box_names))]

    # Sort the box data structures by position along the x axis
    box_structs = sorted(box_structs, key=lambda a: a['x'])
    # Add the index position in the list of boxes along the x axis
    box_structs = [dict(box_struct, xi=i)
                   for i, box_struct in enumerate(box_structs)]
    # Same data structure list with access key by box name
    box_structs_dic = {box_struct['box']: box_struct
                       for box_struct in box_structs}

    # Build the list of box data structure pairs
    box_struct_pairs = []
    for i_box_pair, (box1, box2) in enumerate(box_pairs):
        valid = box1 in box_names and box2 in box_names
        if not valid:
            raise ValueError("box_pairs contains an invalid box pair.")

        # i_box_pair will keep track of the original order of the box pairs.
        box_struct1 = dict(box_structs_dic[box1], i_box_pair=i_box_pair)
        box_struct2 = dict(box_structs_dic[box2], i_box_pair=i_box_pair)
        if box_struct1['x'] <= box_struct2['x']:
            pair = (box_struct1, box_struct2)
        else:
            pair = (box_struct2, box_struct1)
        box_struct_pairs.append(pair)

    # Draw first the annotations with the shortest between-boxes distance, in order to reduce
    # overlapping between annotations.
    box_struct_pairs = sorted(box_struct_pairs,
                              key=lambda a: abs(a[1]['x'] - a[0]['x']))

    # Build array that contains the x and y_max position of the highest annotation or box data at
    # a given x position, and also keeps track of the number of stacked annotations.
    # This array will be updated when a new annotation is drawn.
    y_stack_arr = np.array([[box_struct['x'] for box_struct in box_structs],
                            [box_struct['ymax'] for box_struct in box_structs],
                            [0 for _ in range(len(box_structs))]])
    if loc == 'outside':
        y_stack_arr[1, :] = ylim[1]
    ann_list = []
    test_result_list = []
    ymaxs = []
    y_stack = []

    # fetch results of all tests
    for box_struct1, box_struct2 in box_struct_pairs:
        box1 = box_struct1['box']
        box2 = box_struct2['box']
        box_data1 = box_struct1['box_data']
        box_data2 = box_struct2['box_data']
        i_box_pair = box_struct1['i_box_pair']

        if perform_stat_test:
            result = stat_test(
                box_data1,
                box_data2,
                test,
                comparisons_correction=comparisons_correction,
                num_comparisons=(num_comparisons if num_comparisons != "auto"
                                 else len(box_struct_pairs)),
                verbose=verbose,
                alpha=pvalue_thresholds[-2][0],
                **stats_params
            )
        else:
            test_short_name = test_short_name if test_short_name is not None else ''
            result = StatResult(
                'Custom statistical test',
                test_short_name,
                None,
                None,
                pval=pvalues[i_box_pair],
                alpha=pvalue_thresholds[-2][0]
            )
        result.box1 = box1
        result.box2 = box2

        test_result_list.append(result)

    # Perform other types of correction methods for multiple testing
    if comparisons_correction is not None:
        corr_name = comparisons_correction.name

        # If correction is applied to a set of pvalues
        if comparisons_correction.type == 1:
            original_pvalues = [result.pval for result in test_result_list]

            significant_pvalues = comparisons_correction(original_pvalues)

            for is_significant, result in zip(significant_pvalues,
                                              test_result_list):
                result.correction_method = corr_name
                result.corrected_significance = is_significant

        # If correction is applied per pvalue, just compare with alpha
        else:
            alpha = comparisons_correction.alpha
            for result in test_result_list:
                result.correction_method = corr_name
                result.corrected_significance = (
                        result.pval < alpha
                        or np.isclose(result.pval, alpha))

    # Then annotate
    for box_structs, result in zip(box_struct_pairs, test_result_list):
        x1 = box_structs[0]['x']
        x2 = box_structs[1]['x']
        xi1 = box_structs[0]['xi']
        xi2 = box_structs[1]['xi']
        label1 = box_structs[0]['label']
        label2 = box_structs[1]['label']

        i_box_pair = box_structs[0]['i_box_pair']
        if verbose >= 1:
            print(f"{label1} v.s. {label2}: {result.formatted_output}")

        if text_annot_custom is not None:
            text = text_annot_custom[i_box_pair]
        else:
            if text_format == 'full':
                text = "{} p = {}{}".format('{}', pvalue_format_string, '{}').format(
                    result.test_short_name, result.pval, result.significance_suffix)
            elif text_format == 'star':
                text = pval_annotation_text(result, pvalue_thresholds)
            elif text_format == 'simple':
                if show_test_name:
                    test_short_name = show_test_name and test_short_name or test
                else:
                    test_short_name = ""
                text = simple_text(result, simple_format_string,
                                   pvalue_thresholds, test_short_name)
            else:  # None:
                text = None

        # Find y maximum for all the y_stacks *in between* the box1 and the box2
        i_ymax_in_range_x1_x2 = xi1 + np.nanargmax(
            y_stack_arr[1, np.where((x1 <= y_stack_arr[0, :])
                                    & (y_stack_arr[0, :] <= x2))])
        ymax_in_range_x1_x2 = y_stack_arr[1, i_ymax_in_range_x1_x2]

        yref = ymax_in_range_x1_x2
        yref2 = yref

        # Choose the best offset depending on whether there is an annotation below
        # at the x position in the range [x1, x2] where the stack is the highest
        if y_stack_arr[2, i_ymax_in_range_x1_x2] == 0:
            # there is only a box below
            offset = y_offset_to_box
        else:
            # there is an annotation below
            offset = y_offset
        y = yref2 + offset
<<<<<<< HEAD
        h = line_height

        # Determine lines in axes coordinates
        ax_line_x, ax_line_y = [x1, x1, x2, x2], [y, y + h, y + h, y]
        # Then transform the resulting points from axes coordinates to data coordinates
        points = [ax_to_data.transform((x, y)) for x, y in zip(ax_line_x, ax_line_y)]
        line_x, line_y = [x for x,y in points], [y for x, y in points]
=======
        h = line_height * yrange
        line_x, line_y = [x1, x1, x2, x2], [y, y + h, y + h, y]
>>>>>>> 9f037905

        if loc == 'inside':
            ax.plot(line_x, line_y, lw=linewidth, c=color)
        elif loc == 'outside':
            line = lines.Line2D(line_x, line_y, lw=linewidth, c=color,
                                transform=ax.transData)
            line.set_clip_on(False)
            ax.add_line(line)

        if text is not None:
            ann = ax.annotate(
                text, xy=(np.mean([x1, x2]), line_y[2]),
                xytext=(0, text_offset), textcoords='offset points',
                xycoords='data', ha='center', va='bottom',
                fontsize=fontsize, clip_on=False, annotation_clip=False)
            ann_list.append(ann)

            plt.draw()
            ax.set_ylim(orig_ylim)
            data_to_ax, ax_to_data, pix_to_ax = get_transform_func(ax, 'all')

            y_top_annot = None
            got_mpl_error = False
            if not use_fixed_offset:
                try:
                    bbox = ann.get_window_extent()
                    bbox_ax = bbox.transformed(pix_to_ax)
                    y_top_annot = bbox_ax.ymax
                except RuntimeError:
                    got_mpl_error = True

            if use_fixed_offset or got_mpl_error:
                if verbose >= 1:
                    print("Warning: cannot get the text bounding box. Falling "
                          "back to a fixed y offset. Layout may be not optimal.")

                # We will apply a fixed offset in points,
                # based on the font size of the annotation.
                fontsize_points = FontProperties(size='medium').get_size_in_points()
                offset_trans = mtransforms.offset_copy(
                    ax.transAxes, fig=fig, x=0,
                    y=1.0 * fontsize_points + text_offset, units='points')
                y_top_display = offset_trans.transform((0, y + h))
                y_top_annot = ax.transAxes.inverted().transform(y_top_display)[1]
        else:
            y_top_annot = y + h

        # remark: y_stack is not really necessary if we have the stack_array
        y_stack.append(y_top_annot)
        ymaxs.append(max(y_stack))

        # Fill the highest y position of the annotation into the y_stack array
        # for all positions in the range x1 to x2
        y_stack_arr[1,
                    (x1 <= y_stack_arr[0, :])
                    & (y_stack_arr[0, :] <= x2)] = y_top_annot
        # Increment the counter of annotations in the y_stack array
        y_stack_arr[2, xi1:xi2 + 1] = y_stack_arr[2, xi1:xi2 + 1] + 1

<<<<<<< HEAD
    y_stack_max = max(y_stack_arr[1, :])

    # reset transformation
    ax_to_data = get_transform_func(ax, 'ax_to_data')
    ylims = ([(0, ylim[0]), (0, max(1.03 * y_stack_max, ylim[1]))]
             if loc == 'inside'
             else [(0, ylim[0]), (0, ylim[1])])  # outside
=======
    y_stack_max = max(ymaxs)
    ylims = (ylim if loc == "outside"
             else (ylim[0], max(1.03 * y_stack_max, ylim[1])))
    ax.set_ylim(ylims)
>>>>>>> 9f037905

    ax.set_ylim(ax_to_data.transform(ylims)[:, 1])
    return ax, test_result_list<|MERGE_RESOLUTION|>--- conflicted
+++ resolved
@@ -484,7 +484,6 @@
             # there is an annotation below
             offset = y_offset
         y = yref2 + offset
-<<<<<<< HEAD
         h = line_height
 
         # Determine lines in axes coordinates
@@ -492,10 +491,7 @@
         # Then transform the resulting points from axes coordinates to data coordinates
         points = [ax_to_data.transform((x, y)) for x, y in zip(ax_line_x, ax_line_y)]
         line_x, line_y = [x for x,y in points], [y for x, y in points]
-=======
-        h = line_height * yrange
-        line_x, line_y = [x1, x1, x2, x2], [y, y + h, y + h, y]
->>>>>>> 9f037905
+
 
         if loc == 'inside':
             ax.plot(line_x, line_y, lw=linewidth, c=color)
@@ -555,7 +551,6 @@
         # Increment the counter of annotations in the y_stack array
         y_stack_arr[2, xi1:xi2 + 1] = y_stack_arr[2, xi1:xi2 + 1] + 1
 
-<<<<<<< HEAD
     y_stack_max = max(y_stack_arr[1, :])
 
     # reset transformation
@@ -563,12 +558,6 @@
     ylims = ([(0, ylim[0]), (0, max(1.03 * y_stack_max, ylim[1]))]
              if loc == 'inside'
              else [(0, ylim[0]), (0, ylim[1])])  # outside
-=======
-    y_stack_max = max(ymaxs)
-    ylims = (ylim if loc == "outside"
-             else (ylim[0], max(1.03 * y_stack_max, ylim[1])))
-    ax.set_ylim(ylims)
->>>>>>> 9f037905
 
     ax.set_ylim(ax_to_data.transform(ylims)[:, 1])
     return ax, test_result_list